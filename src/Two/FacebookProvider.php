--- conflicted
+++ resolved
@@ -5,19 +5,19 @@
 class FacebookProvider extends AbstractProvider implements ProviderInterface {
 
 	/**
-	 * base Graph URL.
+	 * The base Facebook Graph URL.
 	 *
 	 * @var string
 	 */
-	protected $graphURL = 'https://graph.facebook.com';
-	
+	protected $graphUrl = 'https://graph.facebook.com';
+
 	/**
-	 * The Graph API version for the request
+	 * The Graph API version for the request.
 	 *
 	 * @var string
 	 */
-	protected $version = 'v2.1';
-  
+	protected $version = 'v2.2';
+
 	/**
 	 * The scopes being requested.
 	 *
@@ -38,7 +38,7 @@
 	 */
 	protected function getTokenUrl()
 	{
-		return $this->graphURL . '/oauth/access_token';
+		return $this->graphUrl . '/oauth/access_token';
 	}
 
 	/**
@@ -71,7 +71,7 @@
 	 */
 	protected function getUserByToken($token)
 	{
-		$response = $this->getHttpClient()->get($this->graphURL.'/'. $this->version .'/me?access_token='.$token, [
+		$response = $this->getHttpClient()->get($this->graphUrl.'/'. $this->version .'/me?access_token='.$token, [
 			'headers' => [
 				'Accept' => 'application/json',
 			],
@@ -87,11 +87,7 @@
 	{
 		return (new User)->setRaw($user)->map([
 			'id' => $user['id'], 'nickname' => null, 'name' => $user['first_name'].' '.$user['last_name'],
-<<<<<<< HEAD
-			'email' => isset($user['email']) ? $user['email'] : null, 'avatar' => 'https://graph.facebook.com/'.$user['id'].'/picture?type=normal',
-=======
-			'email' => $user['email'], 'avatar' => $this->graphURL.'/'. $this->version .'/'.$user['id'].'/picture?type=normal',
->>>>>>> c3711b68
+			'email' => isset($user['email']) ? $user['email'] : null, 'avatar' => $this->graphUrl.'/'.$this->version.'/'.$user['id'].'/picture?type=normal',
 		]);
 	}
 
