<?php namespace Laravel\Socialite\Two;

use Symfony\Component\HttpFoundation\RedirectResponse;

class GoogleProvider extends AbstractProvider implements ProviderInterface
{

    /**
     * The separating character for the requested scopes.
     *
     * @var string
     */
    protected $scopeSeparator = ' ';

<<<<<<< HEAD
    /**
     * The scopes being requested.
     *
     * @var array
     */
    protected $scopes = [
        'https://www.googleapis.com/auth/userinfo.email',
        'https://www.googleapis.com/auth/userinfo.profile',
    ];
=======
	/**
	 * The scopes being requested.
	 *
	 * @var array
	 */
	protected $scopes = [
		'https://www.googleapis.com/auth/plus.me',
		'https://www.googleapis.com/auth/plus.login',
		'https://www.googleapis.com/auth/plus.profile.emails.read',
	];
>>>>>>> ce994b44

    /**
     * {@inheritdoc}
     */
    protected function getAuthUrl($state)
    {
        return $this->buildAuthUrlFromBase('https://accounts.google.com/o/oauth2/auth', $state);
    }

    /**
     * {@inheritdoc}
     */
    protected function getTokenUrl()
    {
        return 'https://accounts.google.com/o/oauth2/token';
    }

    /**
     * Get the access token for the given code.
     *
     * @param  string  $code
     * @return string
     */
    public function getAccessToken($code)
    {
        $response = $this->getHttpClient()->post($this->getTokenUrl(), [
            'body' => $this->getTokenFields($code),
        ]);

        return $this->parseAccessToken($response->getBody());
    }

    /**
     * Get the POST fields for the token request.
     *
     * @param  string  $code
     * @return array
     */
    protected function getTokenFields($code)
    {
        return array_add(
            parent::getTokenFields($code), 'grant_type', 'authorization_code'
        );
    }

<<<<<<< HEAD
    /**
     * {@inheritdoc}
     */
    protected function getUserByToken($token)
    {
        $response = $this->getHttpClient()->get('https://www.googleapis.com/oauth2/v1/userinfo?alt=json&access_token='.$token, [
            'headers' => [
                'Accept' => 'application/json',
            ],
        ]);

        return json_decode($response->getBody(), true);
    }
=======
	/**
	 * {@inheritdoc}
	 */
	protected function getUserByToken($token)
	{
		$response = $this->getHttpClient()->get('https://www.googleapis.com/plus/v1/people/me?',[
			'query' => [
				'prettyPrint' => 'false',
			],
			'headers' => [
				'Accept' => 'application/json',
				'Authorization' => 'Bearer ' . $token,
			],
		]);

		return json_decode($response->getBody(), true);
	}

	/**
	 * {@inheritdoc}
	 */
	protected function mapUserToObject(array $user)
	{
		return (new User)->setRaw($user)->map([
			'id' => $user['id'], 'nickname' => array_get($user, 'nickname'), 'name' => $user['displayName'],
			'email' => $user['emails'][0]['value'], 'avatar' => array_get($user, 'image')['url'],
		]);
	}
>>>>>>> ce994b44

    /**
     * {@inheritdoc}
     */
    protected function mapUserToObject(array $user)
    {
        return (new User)->setRaw($user)->map([
            'id' => $user['id'], 'nickname' => null, 'name' => $user['given_name'].' '.$user['family_name'],
            'email' => $user['email'], 'avatar' => array_get($user, 'picture'),
        ]);
    }
}<|MERGE_RESOLUTION|>--- conflicted
+++ resolved
@@ -12,28 +12,16 @@
      */
     protected $scopeSeparator = ' ';
 
-<<<<<<< HEAD
     /**
      * The scopes being requested.
      *
      * @var array
      */
     protected $scopes = [
-        'https://www.googleapis.com/auth/userinfo.email',
-        'https://www.googleapis.com/auth/userinfo.profile',
+        'https://www.googleapis.com/auth/plus.me',
+        'https://www.googleapis.com/auth/plus.login',
+        'https://www.googleapis.com/auth/plus.profile.emails.read',
     ];
-=======
-	/**
-	 * The scopes being requested.
-	 *
-	 * @var array
-	 */
-	protected $scopes = [
-		'https://www.googleapis.com/auth/plus.me',
-		'https://www.googleapis.com/auth/plus.login',
-		'https://www.googleapis.com/auth/plus.profile.emails.read',
-	];
->>>>>>> ce994b44
 
     /**
      * {@inheritdoc}
@@ -79,50 +67,23 @@
         );
     }
 
-<<<<<<< HEAD
     /**
      * {@inheritdoc}
      */
     protected function getUserByToken($token)
     {
-        $response = $this->getHttpClient()->get('https://www.googleapis.com/oauth2/v1/userinfo?alt=json&access_token='.$token, [
+        $response = $this->getHttpClient()->get('https://www.googleapis.com/plus/v1/people/me?', [
+            'query' => [
+                'prettyPrint' => 'false',
+            ],
             'headers' => [
                 'Accept' => 'application/json',
+                'Authorization' => 'Bearer ' . $token,
             ],
         ]);
 
         return json_decode($response->getBody(), true);
     }
-=======
-	/**
-	 * {@inheritdoc}
-	 */
-	protected function getUserByToken($token)
-	{
-		$response = $this->getHttpClient()->get('https://www.googleapis.com/plus/v1/people/me?',[
-			'query' => [
-				'prettyPrint' => 'false',
-			],
-			'headers' => [
-				'Accept' => 'application/json',
-				'Authorization' => 'Bearer ' . $token,
-			],
-		]);
-
-		return json_decode($response->getBody(), true);
-	}
-
-	/**
-	 * {@inheritdoc}
-	 */
-	protected function mapUserToObject(array $user)
-	{
-		return (new User)->setRaw($user)->map([
-			'id' => $user['id'], 'nickname' => array_get($user, 'nickname'), 'name' => $user['displayName'],
-			'email' => $user['emails'][0]['value'], 'avatar' => array_get($user, 'image')['url'],
-		]);
-	}
->>>>>>> ce994b44
 
     /**
      * {@inheritdoc}
@@ -130,8 +91,8 @@
     protected function mapUserToObject(array $user)
     {
         return (new User)->setRaw($user)->map([
-            'id' => $user['id'], 'nickname' => null, 'name' => $user['given_name'].' '.$user['family_name'],
-            'email' => $user['email'], 'avatar' => array_get($user, 'picture'),
+            'id' => $user['id'], 'nickname' => array_get($user, 'nickname'), 'name' => $user['displayName'],
+            'email' => $user['emails'][0]['value'], 'avatar' => array_get($user, 'image')['url'],
         ]);
     }
 }