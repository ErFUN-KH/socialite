--- conflicted
+++ resolved
@@ -140,11 +140,7 @@
         $state = null;
 
         if ($this->usesState()) {
-<<<<<<< HEAD
             $this->request->getSession()->put('state', $state = Str::random(40));
-=======
-            $this->request->session()->set('state', $state = $this->getState());
->>>>>>> d576433b
         }
 
         return new RedirectResponse($this->getAuthUrl($state));
