--- conflicted
+++ resolved
@@ -45,11 +45,7 @@
      */
     public function redirect()
     {
-<<<<<<< HEAD
         $this->request->getSession()->put(
-=======
-        $this->request->session()->set(
->>>>>>> d576433b
             'oauth.temp', $temp = $this->server->getTemporaryCredentials()
         );
 
