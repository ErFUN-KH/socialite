language: php

php:
<<<<<<< HEAD
=======
  - 5.4
  - 5.5
>>>>>>> d576433b
  - 5.6
  - 7.0
  - 7.1
  - hhvm

sudo: false

install: travis_retry composer install --no-interaction --prefer-dist

script: vendor/bin/phpunit --verbose<|MERGE_RESOLUTION|>--- conflicted
+++ resolved
@@ -1,15 +1,9 @@
 language: php
 
 php:
-<<<<<<< HEAD
-=======
-  - 5.4
-  - 5.5
->>>>>>> d576433b
   - 5.6
   - 7.0
   - 7.1
-  - hhvm
 
 sudo: false
 
